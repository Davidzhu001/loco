--- conflicted
+++ resolved
@@ -140,40 +140,14 @@
 
 <!-- <snip id="starting-the-server-command" inject_from="yaml" template="sh"> -->
 ```sh
-<<<<<<< HEAD
-$ cargo loco start
-
-                      ▄     ▀
-                                 ▀  ▄
-                  ▄       ▀     ▄  ▄ ▄▀
-                                    ▄ ▀▄▄
-                        ▄     ▀    ▀  ▀▄▀█▄
-                                          ▀█▄
-▄▄▄▄▄▄▄  ▄▄▄▄▄▄▄▄▄   ▄▄▄▄▄▄▄▄▄▄▄ ▄▄▄▄▄▄▄▄▄ ▀▀█
- ██████  █████   ███ █████   ███ █████   ███ ▀█
- ██████  █████   ███ █████   ▀▀▀ █████   ███ ▄█▄
- ██████  █████   ███ █████       █████   ███ ████▄
- ██████  █████   ███ █████   ▄▄▄ █████   ███ █████
- ██████  █████   ███  ████   ███ █████   ███ ████▀
-   ▀▀▀██▄ ▀▀▀▀▀▀▀▀▀▀  ▀▀▀▀▀▀▀▀▀▀  ▀▀▀▀▀▀▀▀▀▀ ██▀
-       ▀▀▀▀▀▀▀▀▀▀▀▀▀▀▀▀▀▀▀▀▀▀▀▀▀▀▀▀▀▀▀▀▀▀▀▀▀▀▀
-                https://loco.rs
-
-listening on port 5150
-=======
 cargo loco start
->>>>>>> 8e53a9ec
 ```
 <!-- </snip> -->
 
 And now, let's see that it's alive:
 
 ```sh
-<<<<<<< HEAD
-$ curl localhost:5150/api/_ping
-=======
-$ curl localhost:3000/_ping
->>>>>>> 8e53a9ec
+$ curl localhost:5150/_ping
 {"ok":true}
 ```
 
@@ -182,11 +156,7 @@
 Let's see that all services that are required are up:
 
 ```sh
-<<<<<<< HEAD
-$ curl localhost:5150/api/_health
-=======
-$ curl localhost:3000/_health
->>>>>>> 8e53a9ec
+$ curl localhost:5150/_health
 {"ok":true}
 ```
 
@@ -241,11 +211,7 @@
 Now, let's test it out:
 
 ```sh
-<<<<<<< HEAD
-$ curl localhost:5150/api/guide
-=======
-$ curl localhost:3000/guide
->>>>>>> 8e53a9ec
+$ curl localhost:5150/guide
 hello
 ```
 
@@ -318,11 +284,7 @@
 And hit `/home/hello`:
 
 ```sh
-<<<<<<< HEAD
-$ curl localhost:5150/api/home/hello
-=======
-$ curl localhost:3000/home/hello
->>>>>>> 8e53a9ec
+$ curl localhost:5150/home/hello
 ola, mundo
 ```
 
@@ -571,11 +533,7 @@
 And make a request:
 
 ```sh
-<<<<<<< HEAD
-$ curl localhost:5150/api/articles
-=======
-$ curl localhost:3000/articles
->>>>>>> 8e53a9ec
+$ curl localhost:5150/articles
 [{"created_at":"...","updated_at":"...","id":1,"title":"how to build apps in 3 steps","content":"use Loco: https://loco.rs"}]
 ```
 
@@ -685,22 +643,14 @@
 $ curl -X POST -H "Content-Type: application/json" -d '{
   "title": "Your Title",
   "content": "Your Content xxx"
-<<<<<<< HEAD
-}' localhost:5150/api/articles
-=======
-}' localhost:3000/articles
->>>>>>> 8e53a9ec
+}' localhost:5150/articles
 {"created_at":"...","updated_at":"...","id":2,"title":"Your Title","content":"Your Content xxx"}
 ```
 
 Get a list:
 
 ```sh
-<<<<<<< HEAD
-$ curl localhost:5150/api/articles
-=======
-$ curl localhost:3000/articles
->>>>>>> 8e53a9ec
+$ curl localhost:5150/articles
 [{"created_at":"...","updated_at":"...","id":1,"title":"how to build apps in 3 steps","content":"use Loco: https://loco.rs"},{"created_at":"...","updated_at":"...","id":2,"title":"Your Title","content":"Your Content xxx"}
 ```
 
@@ -807,11 +757,7 @@
 $ curl -X POST -H "Content-Type: application/json" -d '{
   "content": "this rocks",
   "article_id": 1
-<<<<<<< HEAD
-}' localhost:5150/api/comments
-=======
-}' localhost:3000/comments
->>>>>>> 8e53a9ec
+}' localhost:5150/comments
 {"created_at":"...","updated_at":"...","id":4,"content":"this rocks","article_id":1}
 ```
 
